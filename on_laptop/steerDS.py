from pathlib import Path
from typing import List

import cv2
import numpy as np
from torchvision import transforms
from torch.utils.data import Dataset, DataLoader


class SteerDataSet(Dataset):
    def __init__(self, root_folder: Path, img_ext: str = "jpg", transform=None):
        self.img_ext = img_ext
        self.root_folder = root_folder
        self.transform = transforms.ToTensor() if transform is None else transform
        self.filenames: List[Path] = list(Path.glob(f"{root_folder}/*.{self.img_ext}"))

    def __len__(self):
        return len(self.filenames)

    def __getitem__(self, idx):
        f: Path = self.filenames[idx]
        img = cv2.imread(str(f))
        img = self.transform(img)
        steering = np.float32(f.stem[6:])
        return {"image": img, "steering": steering}


def test():
    transform = transforms.Compose(
        [
            transforms.ToTensor(),
            transforms.Normalize((0.5, 0.5, 0.5), (0.5, 0.5, 0.5)),
        ]
    )

<<<<<<< HEAD
    ds = SteerDataSet(Path("../dev_data/training_data"), "jpg", transform)
=======
    ds = SteerDataSet("~/RVSS_Need4Speed/on_laptop/data",".jpg",transform)
>>>>>>> 1d3c2226

    print(f"The dataset contains {len(ds)} images ")

    ds_dataloader = DataLoader(ds, batch_size=1, shuffle=True)
    for s in ds_dataloader:
        im = s["image"]
        y = s["steering"]
        print(f"{im.shape} {y}")
        break


if __name__ == "__main__":
    test()<|MERGE_RESOLUTION|>--- conflicted
+++ resolved
@@ -33,11 +33,7 @@
         ]
     )
 
-<<<<<<< HEAD
-    ds = SteerDataSet(Path("../dev_data/training_data"), "jpg", transform)
-=======
-    ds = SteerDataSet("~/RVSS_Need4Speed/on_laptop/data",".jpg",transform)
->>>>>>> 1d3c2226
+    ds = SteerDataSet("~/RVSS_Need4Speed/on_laptop/data", ".jpg", transform)
 
     print(f"The dataset contains {len(ds)} images ")
 
